from fastapi import HTTPException, Request, status
from fastapi.responses import JSONResponse
from starlette.middleware.base import BaseHTTPMiddleware
from typing import Dict
from datetime import datetime, timedelta
from config.settings import settings
import asyncio
import json

class RateLimiter:
    """
    Simple in-memory rate limiter for login attempts.
    For production, use Redis or a proper rate limiting service.
    """
    def __init__(self, max_attempts: int = 5, window_minutes: int = 15):
        """
        Initialize a RateLimiter that tracks failed attempts per identifier within a rolling time window.
        
        Parameters:
            max_attempts (int): Maximum allowed failed attempts inside the time window before the limiter triggers.
            window_minutes (int): Length of the rolling time window in minutes used to count failed attempts.
        """
        self.max_attempts = max_attempts
        self.window = timedelta(minutes=window_minutes)
        self.failed_attempts: Dict[str, list] = {}  # Track failed attempts only
        self.locks: Dict[str, asyncio.Lock] = {}  # Per-identifier locks for thread safety
        self._cleanup_task: asyncio.Task = None
    
    def _get_lock(self, identifier: str) -> asyncio.Lock:
        """
        Get or create a lock for the given identifier.
        
        Parameters:
            identifier (str): Client identifier.
            
        Returns:
            asyncio.Lock: Lock for the identifier.
        """
        if identifier not in self.locks:
            self.locks[identifier] = asyncio.Lock()
        return self.locks[identifier]
    
    async def check_rate_limit(self, identifier: str) -> None:
        """
        Enforce the configured failed-attempts limit for a given identifier.
        
        Thread-safe: Uses per-identifier locks to prevent race conditions.
        Cleans up timestamps older than the rate limit window, counts remaining failed attempts for the identifier, and raises an HTTP 429 error when the configured maximum is reached or exceeded.
        
        Parameters:
            identifier (str): Client identifier to check (e.g., IP address or email).
        
        Raises:
            HTTPException: HTTP 429 Too Many Requests when the identifier has reached or exceeded the allowed failed attempts within the time window.
        """
        now = datetime.now()
        lock = self._get_lock(identifier)
        
<<<<<<< HEAD
        # Clean up old attempts
        if identifier in self.failed_attempts:
            self.failed_attempts[identifier] = [
                timestamp for timestamp in self.failed_attempts[identifier]
                if now - timestamp < self.window
            ]
        
        # Check current failed attempts
        current_attempts = len(self.failed_attempts.get(identifier, []))
        
        if current_attempts >= self.max_attempts:
            minutes = int(self.window.total_seconds() // 60)
            raise HTTPException(
                status_code=status.HTTP_429_TOO_MANY_REQUESTS,
                detail=f"Too many failed login attempts. Please try again in {minutes} minutes."
            )
=======
        async with lock:
            # Clean up old attempts
            if identifier in self.failed_attempts:
                self.failed_attempts[identifier] = [
                    timestamp for timestamp in self.failed_attempts[identifier]
                    if now - timestamp < self.window
                ]
            
            # Check current failed attempts
            current_attempts = len(self.failed_attempts.get(identifier, []))
            
            if current_attempts >= self.max_attempts:
                minutes = int(self.window.total_seconds() // 60)
                raise HTTPException(
                    status_code=status.HTTP_429_TOO_MANY_REQUESTS,
                    detail=f"Too many failed login attempts. Please try again in {minutes} minutes."
                )
>>>>>>> 846a89e5
    
    async def record_failed_attempt(self, identifier: str) -> None:
        """
        Record a failed authentication attempt for the given identifier.
        
        Thread-safe: Uses per-identifier locks to prevent race conditions.
        
        Parameters:
            identifier (str): Key used to track attempts (for example, a client IP address or username).
        """
        now = datetime.now()
        lock = self._get_lock(identifier)
        
        async with lock:
            if identifier not in self.failed_attempts:
                self.failed_attempts[identifier] = []
            
            self.failed_attempts[identifier].append(now)
    
    async def reset_attempts(self, identifier: str) -> None:
        """
        Clear recorded failed login attempts for the given identifier.
        
        Thread-safe: Uses per-identifier locks to prevent race conditions.
        
        Parameters:
            identifier (str): Identifier whose attempts should be cleared (e.g., client IP or user ID).
        """
        lock = self._get_lock(identifier)
        
        async with lock:
            if identifier in self.failed_attempts:
                del self.failed_attempts[identifier]
            # Clean up the lock as well
            if identifier in self.locks:
                del self.locks[identifier]
    
    async def cleanup_old_attempts(self):
        """
        Continuously prune stored failed-attempt timestamps older than the configured window.
        
        Thread-safe: Uses per-identifier locks to prevent race conditions.
        Removes timestamps for each identifier that are older than the rate limiter's time window and deletes identifiers that have no remaining timestamps. Intended to run indefinitely as a periodic background task (runs every 5 minutes).
        """
        try:
            while True:
                await asyncio.sleep(300)  # Run every 5 minutes
                now = datetime.now()
                
                # Get snapshot of identifiers to avoid dict size change during iteration
                identifiers = list(self.failed_attempts.keys())
                
                for identifier in identifiers:
                    lock = self._get_lock(identifier)
                    
                    async with lock:
                        if identifier in self.failed_attempts:
                            self.failed_attempts[identifier] = [
                                timestamp for timestamp in self.failed_attempts[identifier]
                                if now - timestamp < self.window
                            ]
                            
                            # Remove empty entries and their locks
                            if not self.failed_attempts[identifier]:
                                del self.failed_attempts[identifier]
                                if identifier in self.locks:
                                    del self.locks[identifier]
        except asyncio.CancelledError:
            # Cleanup task was cancelled, exit gracefully
            pass
    
    def start_cleanup_task(self) -> None:
        """
        Start the background cleanup task.
        Should be called once during application startup.
        """
        if self._cleanup_task is None or self._cleanup_task.done():
            self._cleanup_task = asyncio.create_task(self.cleanup_old_attempts())
    
    async def stop_cleanup_task(self) -> None:
        """
        Stop the background cleanup task.
        Should be called during application shutdown.
        """
        if self._cleanup_task and not self._cleanup_task.done():
            self._cleanup_task.cancel()
            try:
                await self._cleanup_task
            except asyncio.CancelledError:
                pass

# Singleton instance
rate_limiter = RateLimiter(max_attempts=5, window_minutes=15)


async def get_client_ip(request: Request) -> str:
    """
    Return the client's IP address using common proxy headers or the request's peer address.
    
    SECURITY: Only trusts X-Forwarded-For/X-Real-IP headers when TRUST_PROXY is enabled.
    When TRUST_PROXY=false (default), ignores proxy headers to prevent IP spoofing.
    When TRUST_PROXY=true, prefers the first IP in X-Forwarded-For, then X-Real-IP.
    Always falls back to request.client.host if headers are unavailable or untrusted.
    
    IMPORTANT: Only enable TRUST_PROXY when running behind a trusted reverse proxy
    (e.g., nginx, Cloudflare) that strips client-supplied forward headers.
    
    Parameters:
        request (Request): FastAPI request object to inspect for client IP information.
    
    Returns:
        ip (str): The determined client IP address, or "unknown" if unavailable.
    """
    # Only trust proxy headers if explicitly configured
    if settings.TRUST_PROXY:
        # Check for X-Forwarded-For header (proxy/load balancer)
        forwarded = request.headers.get("X-Forwarded-For")
        if forwarded:
            # Get first IP (closest to client)
            ip = forwarded.split(",")[0].strip()
            # Basic validation - ensure it's not empty
            if ip:
                return ip
        
        # Check for X-Real-IP header
        real_ip = request.headers.get("X-Real-IP")
        if real_ip and real_ip.strip():
            return real_ip.strip()
    
    # Fallback to direct client IP (always safe)
    return request.client.host if request.client else "unknown"


class RateLimitMiddleware(BaseHTTPMiddleware):
    """
    Middleware to apply rate limiting to authentication endpoints.
    
    Handles:
    - Pre-request rate limit checks
    - Post-response success/failure tracking
    - Different strategies for signup vs login
    """
    
    async def dispatch(self, request: Request, call_next):
        """
        Process request with rate limiting for auth endpoints.
        
        Parameters:
            request: The incoming request
            call_next: The next middleware/route handler
            
        Returns:
            Response from the route handler or rate limit error
        """
        # Only apply to auth endpoints
        if not request.url.path.startswith("/api/auth"):
            return await call_next(request)
        
        # Skip rate limiting for token verification
        if request.url.path == "/api/auth/verify":
            return await call_next(request)
        
        # Get client IP
        client_ip = await get_client_ip(request)
        
        # Determine endpoint type
        is_signup = request.url.path == "/api/auth/signup"
        is_login = request.url.path == "/api/auth/login"
        
        if not (is_signup or is_login):
            return await call_next(request)
        
        try:
            # Check IP-based rate limit
            if is_signup:
                await rate_limiter.check_rate_limit(f"signup:{client_ip}")
            elif is_login:
                await rate_limiter.check_rate_limit(f"login:ip:{client_ip}")
                
                # For login, also check email-based rate limit
                # Need to read request body
                body = await request.body()
                if body:
                    try:
                        data = json.loads(body)
                        email = data.get("email")
                        if email:
                            await rate_limiter.check_rate_limit(f"login:email:{email}")
                            # Store email in request state for later use
                            request.state.email = email
                    except json.JSONDecodeError:
                        pass
                
                # Recreate request with body (since we consumed it)
                async def receive():
                    return {"type": "http.request", "body": body}
                request._receive = receive
            
            # Process the request
            response = await call_next(request)
            
            # Handle success/failure based on response status
            if is_login:
                email = getattr(request.state, "email", None)
                
                if response.status_code == 200:
                    # Login succeeded - reset counters
                    await rate_limiter.reset_attempts(f"login:ip:{client_ip}")
                    if email:
                        await rate_limiter.reset_attempts(f"login:email:{email}")
                        
                elif response.status_code == 401:
                    # Login failed - record attempts
                    await rate_limiter.record_failed_attempt(f"login:ip:{client_ip}")
                    if email:
                        await rate_limiter.record_failed_attempt(f"login:email:{email}")
            
            return response
            
        except Exception as e:
            # If it's an HTTPException from rate limiter, return proper JSON response
            if hasattr(e, 'status_code') and hasattr(e, 'detail'):
                return JSONResponse(
                    status_code=e.status_code,
                    content={"detail": e.detail}
                )
            raise<|MERGE_RESOLUTION|>--- conflicted
+++ resolved
@@ -56,24 +56,6 @@
         now = datetime.now()
         lock = self._get_lock(identifier)
         
-<<<<<<< HEAD
-        # Clean up old attempts
-        if identifier in self.failed_attempts:
-            self.failed_attempts[identifier] = [
-                timestamp for timestamp in self.failed_attempts[identifier]
-                if now - timestamp < self.window
-            ]
-        
-        # Check current failed attempts
-        current_attempts = len(self.failed_attempts.get(identifier, []))
-        
-        if current_attempts >= self.max_attempts:
-            minutes = int(self.window.total_seconds() // 60)
-            raise HTTPException(
-                status_code=status.HTTP_429_TOO_MANY_REQUESTS,
-                detail=f"Too many failed login attempts. Please try again in {minutes} minutes."
-            )
-=======
         async with lock:
             # Clean up old attempts
             if identifier in self.failed_attempts:
@@ -91,7 +73,6 @@
                     status_code=status.HTTP_429_TOO_MANY_REQUESTS,
                     detail=f"Too many failed login attempts. Please try again in {minutes} minutes."
                 )
->>>>>>> 846a89e5
     
     async def record_failed_attempt(self, identifier: str) -> None:
         """
