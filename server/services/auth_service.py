--- conflicted
+++ resolved
@@ -1,42 +1,19 @@
-<<<<<<< HEAD
-from firebase_admin import auth, firestore
-from fastapi import HTTPException, status
-from config.firebase import firebase_service
-from config.settings import settings
-=======
 from domain.auth_domain import AuthDomain
 from repositories.auth_repository import AuthRepository
->>>>>>> db4d7893
 from models.auth import LoginRequest, LoginResponse, SignupRequest, SignupResponse
-from utils.logger import get_logger
-import httpx
-import hashlib
-
-logger = get_logger(__name__)
-
-def _redact_email(email: str) -> str:
-    """Redact email for logging by hashing it to avoid PII exposure"""
-    if not email:
-        return "<empty>"
-    # Use SHA256 hash and take first 12 chars for brevity
-    email_hash = hashlib.sha256(email.encode()).hexdigest()[:12]
-    return f"<redacted:{email_hash}>"
 
 
 class AuthService:
-<<<<<<< HEAD
-    def __init__(self):
+    def __init__(self, auth_repository: AuthRepository, auth_domain: AuthDomain):
         """
-        Initialize the AuthService instance by binding Firebase clients and configuration.
+        Initialize the AuthService with repository and domain layers.
         
-        Sets the following instance attributes:
-        - db: Firestore database client used for user documents.
-        - auth: Firebase Admin auth client used for user operations.
-        - firebase_api_key: Firebase Web API key used for REST authentication calls.
+        Parameters:
+            auth_repository: Repository for Firebase authentication operations
+            auth_domain: Domain layer for business logic validation
         """
-        self.db = firebase_service.db
-        self.auth = firebase_service.auth
-        self.firebase_api_key = settings.FIREBASE_WEB_API_KEY
+        self.auth_repository = auth_repository
+        self.auth_domain = auth_domain
     
     async def signup(self, signup_data: SignupRequest) -> SignupResponse:
         """
@@ -49,27 +26,13 @@
             SignupResponse: Response containing a success message, the created user's UID, and email.
         
         Raises:
-            HTTPException: 503 if Firebase is not configured.
-            HTTPException: 400 if the provided email already exists.
-            HTTPException: 500 if user creation or Firestore persistence fails with an unexpected error.
+            HTTPException: 400 if validation fails or email already exists.
+            HTTPException: 500 if user creation fails with an unexpected error.
         """
-        if not self.db:
-            raise HTTPException(
-                status_code=status.HTTP_503_SERVICE_UNAVAILABLE,
-                detail="Firebase is not configured"
-            )
-=======
-    def __init__(self, auth_repository: AuthRepository, auth_domain: AuthDomain):
-        self.auth_repository = auth_repository
-        self.auth_domain = auth_domain
-    
-    async def signup(self, signup_data: SignupRequest) -> SignupResponse:
-        """Use Case: Create a new user account"""
         # Call domain for business logic validation
         self.auth_domain.validate_signup_data(signup_data)
->>>>>>> db4d7893
         
-        # repository interface
+        # Repository interface - create user
         result = await self.auth_repository.create_user(signup_data)
         
         return SignupResponse(
@@ -79,98 +42,38 @@
         )
     
     async def login(self, login_data: LoginRequest) -> LoginResponse:
-<<<<<<< HEAD
         """
         Authenticate a user with email and password and return a Firebase custom authentication token.
         
-        Performs password verification via the Firebase Authentication REST API, ensures the corresponding Firebase user exists, and returns a LoginResponse containing the generated custom token and basic user information.
+        Performs password verification via the Firebase Authentication REST API, ensures the corresponding 
+        Firebase user exists, and returns a LoginResponse containing the generated custom token and basic 
+        user information.
+        
+        Parameters:
+            login_data (LoginRequest): Credentials for authentication containing email and password.
         
         Returns:
-        	LoginResponse: Contains message, user_id, email, and a UTF-8 decoded custom token.
+            LoginResponse: Contains message, user_id, email, and a UTF-8 decoded custom token.
         
         Raises:
-        	HTTPException: With status 503 if Firebase or the Firebase Web API key is not configured.
-        	HTTPException: With status 401 if the email/password are invalid or the user does not exist.
-        	HTTPException: With status 500 for other unexpected errors encountered during login.
+            HTTPException: 503 if Firebase Web API key is not configured.
+            HTTPException: 401 if the email/password are invalid or the user does not exist.
+            HTTPException: 500 for other unexpected errors encountered during login.
         """
-        if not self.db:
-            raise HTTPException(
-                status_code=status.HTTP_503_SERVICE_UNAVAILABLE,
-                detail="Firebase is not configured"
-            )
-        
-        if not self.firebase_api_key:
-            raise HTTPException(
-                status_code=status.HTTP_503_SERVICE_UNAVAILABLE,
-                detail="Firebase Web API key is not configured"
-            )
-        
-        try:
-            # CRITICAL: Verify password using Firebase Authentication REST API
-            # Firebase Admin SDK doesn't provide password verification
-            async with httpx.AsyncClient(timeout=10.0) as client:  # Add timeout
-                firebase_auth_url = f"https://identitytoolkit.googleapis.com/v1/accounts:signInWithPassword?key={self.firebase_api_key}"
-                response = await client.post(
-                    firebase_auth_url,
-                    json={
-                        "email": login_data.email,
-                        "password": login_data.password,
-                        "returnSecureToken": True
-                    }
-                )
-                
-                if response.status_code != 200:
-                    # Firebase returns 400 for invalid credentials
-                    # Don't reveal whether email exists - same error for both cases
-                    logger.warning(f"Failed login attempt for email: {_redact_email(login_data.email)}")
-                    raise HTTPException(
-                        status_code=status.HTTP_401_UNAUTHORIZED,
-                        detail="Invalid email or password"
-                    )
-                
-                auth_data = response.json()
-                uid = auth_data.get("localId")
-            
-            # Get user to verify account still exists in Admin SDK
-            user = auth.get_user(uid)
-            
-            # Generate a custom token for the user
-            custom_token = auth.create_custom_token(user.uid)
-            
-            logger.info(f"Successful login for user: {user.uid} ({_redact_email(user.email)})")
-            
-            return LoginResponse(
-                message="Login successful",
-                user_id=user.uid,
-                email=user.email,
-                token=custom_token.decode('utf-8')
-            )
-        
-        except HTTPException:
-            # Re-raise HTTP exceptions (including auth failures)
-            raise
-        except auth.UserNotFoundError:
-            raise HTTPException(
-                status_code=status.HTTP_401_UNAUTHORIZED,
-                detail="Invalid email or password"
-            )
-        except Exception as e:
-            raise HTTPException(
-                status_code=status.HTTP_500_INTERNAL_SERVER_ERROR,
-                detail=f"Login failed: {str(e)}"
-            )
-=======
-        """Use Case: Authenticate user"""
         # Call domain for business logic validation
         self.auth_domain.validate_login_data(login_data)
         
-        # repository interface
-        user = await self.auth_repository.get_user_by_email(login_data.email)
+        # CRITICAL: Verify password using Firebase Authentication REST API
+        # Firebase Admin SDK doesn't provide password verification
+        user_id = await self.auth_repository.verify_password(login_data.email, login_data.password)
         
-        # domain for business logic validation
+        # Get user details to verify account still exists
+        user = await self.auth_repository.get_user_by_id(user_id)
+        
+        # Domain validation - ensure user exists
         self.auth_domain.validate_user_exists(user)
         
-        # repository interface
+        # Create custom token for the authenticated user
         token = await self.auth_repository.create_custom_token(user.user_id)
         
         return LoginResponse(
@@ -179,54 +82,24 @@
             email=user.email,
             token=token
         )
->>>>>>> db4d7893
     
     async def verify_token(self, token: str) -> dict:
-        """Use Case: Verify token"""
-        # domain layer validating token
+        """
+        Validate and verify a Bearer token.
+        
+        Parameters:
+            token (str): The authentication token to verify.
+        
+        Returns:
+            dict: The authentication service's verification result (decoded token / verification payload).
+        
+        Raises:
+            HTTPException: 401 if token is invalid, expired, or user not found.
+        """
+        # Domain layer validating token format
         self.auth_domain.validate_token_format(token)
         
-<<<<<<< HEAD
-        try:
-            # For custom tokens, we need to decode and verify differently
-            # Custom tokens are meant to be exchanged for ID tokens on the client
-            # For backend verification, we'll decode the JWT and verify the user exists
-            import jwt
-            from jwt import PyJWKClient
-            
-            # Decode without verification first to get the uid
-            decoded = jwt.decode(token, options={"verify_signature": False})
-            uid = decoded.get('uid')
-            
-            if not uid:
-                raise HTTPException(
-                    status_code=status.HTTP_401_UNAUTHORIZED,
-                    detail="Invalid token format"
-                )
-            
-            # Verify the user still exists in Firebase
-            user = auth.get_user(uid)
-            
-            return {
-                "message": "Token is valid",
-                "user_id": user.uid,
-                "email": user.email
-            }
-        except auth.UserNotFoundError:
-            raise HTTPException(
-                status_code=status.HTTP_401_UNAUTHORIZED,
-                detail="User not found"
-            )
-        except Exception as e:
-            raise HTTPException(
-                status_code=status.HTTP_401_UNAUTHORIZED,
-                detail=f"Invalid or expired token: {str(e)}"
-            )
-
-auth_service = AuthService()
-=======
-        # repository interface
+        # Repository interface - verify token
         result = await self.auth_repository.verify_custom_token(token)
         
-        return result
->>>>>>> db4d7893
+        return result