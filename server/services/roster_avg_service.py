<<<<<<< HEAD
from fastapi import HTTPException, status
from models.players import RosterAvgResponse, PlayerAvgStats, PlayerValueScore
from typing import List, Dict, Optional
from repositories.roster_avg_repository import RosterRepository
from domain.roster_domain import RosterDomain
=======
from typing import List, Dict, Optional
from entities.players import RosterAvgResponse, PlayerAvgStats, PlayerValueScore
from repositories.roster_avg_repository import RosterRepository
from useCaseHelpers.roster_helper import RosterDomain
>>>>>>> e369c5d6
from repositories.player_repository import PlayerRepository
import logging

logger = logging.getLogger(__name__)

class RosterAvgService:
    """Service for calculating roster average statistics"""
    
    def __init__(self, roster_repository: RosterRepository, roster_domain: RosterDomain, player_repository: PlayerRepository):
        self.roster_repository = roster_repository
        self.roster_domain = roster_domain
        self.player_repository = player_repository
    
    async def get_roster_averages(self, player_ids: List[int]) -> RosterAvgResponse:
        """
        Get average stats for a list of player IDs.
        
        Calculates career averages across all seasons for:
        - Strikeout rate (K%)
        - Walk rate (BB%)
        - Isolated power (ISO)
        - On-base percentage (OBP)
        - Base running value (BsR)
        
        Args:
            player_ids: List of MLB player IDs (mlbam_id)
            
        Returns:
            RosterAvgResponse with stats for each player
        """
        self.roster_domain.validate_player_ids(player_ids)

        players_data = await self.roster_repository.get_players_seasons_data(player_ids)

        averages = self.roster_domain.calculate_roster_averages(players_data)

        return averages

    async def get_unweighted_roster_average(self, player_ids: List[int]) -> Dict[str, float]:
        """Compute and return the unweighted average of roster stats as a plain dictionary.

        This orchestrates the workflow:
        - validate inputs (domain)
        - load players' season data (repository)
        - compute per-player averages (domain)
        - compute unweighted roster aggregate (domain)

        Args:
            player_ids: List of MLB player IDs (mlbam_id)

        Returns:
            Dict with keys: strikeout_rate, walk_rate, isolated_power, on_base_percentage, base_running
        """
        self.roster_domain.validate_player_ids(player_ids)

        players_data = await self.roster_repository.get_players_seasons_data(player_ids)
        roster_response = self.roster_domain.calculate_roster_averages(players_data)
        # Aggregate across players into a plain dict
        return self.roster_domain.compute_unweighted_roster_average_dict(list(roster_response.stats.values()))

    async def get_team_weakness_scores(self, player_ids: List[int]) -> Dict[str, float]:
        """Rank each stat as a team weakness vs league unweighted average.

        Higher value => more weakness relative to league. Values are normalized by
        league average per-stat so scores are unitless.
        """
        self.roster_domain.validate_player_ids(player_ids)

        # Compute team unweighted average
        players_data = await self.roster_repository.get_players_seasons_data(player_ids)
        roster_response = self.roster_domain.calculate_roster_averages(players_data)
        team_avg = self.roster_domain.compute_unweighted_roster_average_dict(list(roster_response.stats.values()))

        # Fetch league unweighted average
        league_avg = await self.roster_repository.get_league_unweighted_average()

        # Compute normalized weakness scores
        return self.roster_domain.compute_team_weakness_scores(team_avg, league_avg)

    async def get_value_score(self, player_id: int, team_weakness_scores: Dict[str, float]) -> Dict[str, float]:
        """Compute a value score: latest WAR adjusted by team-weighted stat differences.

        Steps:
        - Load player's seasons
        - Extract latest WAR and latest season's key stats
        - Fetch league unweighted averages
        - Compute per-stat (direction-aware) differences and weight by team weaknesses (ignore 0.0)
        - Sum contributions and add to latest WAR
        """
        players_data = await self.roster_repository.get_players_seasons_data([player_id])
        seasons = players_data.get(player_id)
        if seasons is None:
            from server.useCaseHelpers.errors import QueryError
            raise QueryError(f"Player {player_id} not found or has no season data")

        latest_war = self.roster_domain.calculate_player_latest_war(seasons)
        latest_stats = self.roster_domain.get_player_latest_stats(seasons) or {}
        league_avg = await self.roster_repository.get_league_unweighted_average()

        return self.roster_domain.compute_value_score(
            latest_war=latest_war,
            player_latest_stats=latest_stats,
            league_avg=league_avg,
            team_weakness=team_weakness_scores,
        )

    async def get_team_value_scores(self, player_ids: List[int]) -> List[PlayerValueScore]:
        """Compute team weakness from the given players and return each player's id, name, and value_score."""
        self.roster_domain.validate_player_ids(player_ids)

        # Compute team weakness once for the provided roster
        weakness = await self.get_team_weakness_scores(player_ids)

        results: List[PlayerValueScore] = []
        for pid in player_ids:
            try:
                # Compute value score for each player
                vs = await self.get_value_score(pid, weakness)
                # Fetch player name (skip if missing)
                pdata = await self.player_repository.get_player_by_id(pid)
                if not pdata:
                    continue
                name = pdata.get("name", "Unknown")
                results.append(
                    PlayerValueScore(
                        id=pid,
                        name=name,
                        adjustment_score=vs.get("adjustment_score", 0.0),
                        value_score=vs.get("value_score", 0.0),
                    )
                )
            except Exception as e:
                from server.useCaseHelpers.errors import UseCaseError
                # Skip known use case errors silently; log unexpected ones.
                if isinstance(e, UseCaseError):
                    logger.debug("Skipping player %s due to use-case error: %s", pid, e)
                    continue
                logger.exception("Unexpected error computing value score for player %s", pid)
                continue
        

        return results


<|MERGE_RESOLUTION|>--- conflicted
+++ resolved
@@ -1,15 +1,8 @@
-<<<<<<< HEAD
-from fastapi import HTTPException, status
-from models.players import RosterAvgResponse, PlayerAvgStats, PlayerValueScore
-from typing import List, Dict, Optional
-from repositories.roster_avg_repository import RosterRepository
-from domain.roster_domain import RosterDomain
-=======
 from typing import List, Dict, Optional
 from entities.players import RosterAvgResponse, PlayerAvgStats, PlayerValueScore
 from repositories.roster_avg_repository import RosterRepository
 from useCaseHelpers.roster_helper import RosterDomain
->>>>>>> e369c5d6
+from useCaseHelpers.errors import QueryError, UseCaseError
 from repositories.player_repository import PlayerRepository
 import logging
 
@@ -102,7 +95,6 @@
         players_data = await self.roster_repository.get_players_seasons_data([player_id])
         seasons = players_data.get(player_id)
         if seasons is None:
-            from server.useCaseHelpers.errors import QueryError
             raise QueryError(f"Player {player_id} not found or has no season data")
 
         latest_war = self.roster_domain.calculate_player_latest_war(seasons)
@@ -142,7 +134,6 @@
                     )
                 )
             except Exception as e:
-                from server.useCaseHelpers.errors import UseCaseError
                 # Skip known use case errors silently; log unexpected ones.
                 if isinstance(e, UseCaseError):
                     logger.debug("Skipping player %s due to use-case error: %s", pid, e)
