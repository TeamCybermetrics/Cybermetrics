<<<<<<< HEAD
import sys
from pathlib import Path
sys.path.append(str(Path(__file__).parent.parent))

from typing import Optional, Dict
from config.firebase import firebase_service  
from pybaseball import playerid_reverse_lookup, batting_stats
import requests

current_season = 2024
start_year = 2015  # Fetch stats from 2015 onwards

=======
from typing import Optional, Dict, List, Any
from pybaseball import playerid_reverse_lookup, batting_stats
from repositories.player_repository import PlayerRepository
>>>>>>> e369c5d6

# =========================
# GET SIMPLIFIED POSITIONS
# =========================
def get_team_roster_positions(year: int) -> Dict[int, str]:
    """
    Fetches active MLB player positions for all 30 teams via the official MLB StatsAPI.
    Returns a mapping of mlbam_id -> simplified position ('IF' or 'OF').
    """
    team_ids = [
        109, 144, 110, 111, 112, 113, 114, 115, 145, 116,
        117, 118, 108, 119, 146, 158, 142, 121, 147, 133,
        143, 134, 135, 136, 137, 138, 139, 140, 141, 120
    ]
    
    player_positions = {}
    print(f"Fetching active player positions from MLB StatsAPI for {year}...")

    infield_positions = {"C", "1B", "2B", "3B", "SS", "DH", "TWP"}
    outfield_positions = {"LF", "CF", "RF"}

    for tid in team_ids:
        try:
            resp = requests.get(
                f"https://statsapi.mlb.com/api/v1/teams/{tid}/roster/Active",
                params={"season": year}
            )
            data = resp.json()
            for p in data.get("roster", []):
                person = p.get("person", {})
                position_info = p.get("position", {})
                mlbam_id = person.get("id")
                pos_abbrev = position_info.get("abbreviation", None)
                if mlbam_id and pos_abbrev:
                    if pos_abbrev in infield_positions:
                        simplified_pos = "IF"
                    elif pos_abbrev in outfield_positions:
                        simplified_pos = "OF"
                    else:
                        simplified_pos = "IF"
                    player_positions[mlbam_id] = simplified_pos
        except Exception as e:
            print(f"  ✗ Error fetching team {tid}: {e}")
            continue

    print(f"✓ Retrieved {len(player_positions)} player positions.\n")
    return player_positions


# =========================
# PLAYER + SEASON HELPERS
# =========================
def get_fangraphs_id(mlbam_id: int) -> Optional[int]:
<<<<<<< HEAD
    """Convert single MLBAM ID to FanGraphs ID"""
=======
>>>>>>> e369c5d6
    try:
        df = playerid_reverse_lookup([mlbam_id], key_type="mlbam")
        if df.empty:
            return None
        v = df.iloc[0]["key_fangraphs"]
        return int(v) if str(v) != "nan" else None
    except Exception:
<<<<<<< HEAD
        pass
    return None


def get_player_stats_for_year(fangraphs_id: int, year: int, batting_stats_df) -> Optional[Dict]:
    """Get player stats for a specific year with all available stats"""
    player_stat = batting_stats_df[batting_stats_df["IDfg"] == fangraphs_id]
    if player_stat.empty:
        return None

    player_stat_row = player_stat.iloc[0]
    plate_appearances = player_stat_row.get("PA", 0)
    if plate_appearances < 50:
        return None

    team = player_stat_row["Team"]

    def safe_float(key, default=0.0):
        try:
            val = player_stat_row.get(key, default)
            return float(val) if val != "" and str(val) != "nan" else default
        except:
            return default

    def safe_int(key, default=0):
        try:
            val = player_stat_row.get(key, default)
            return int(val) if val != "" and str(val) != "nan" else default
        except:
            return default

    return {
        "games": safe_int("G"),
        "plate_appearances": safe_int("PA"),
        "at_bats": safe_int("AB"),
        "hits": safe_int("H"),
        "singles": safe_int("1B"),
        "doubles": safe_int("2B"),
        "triples": safe_int("3B"),
        "home_runs": safe_int("HR"),
        "runs": safe_int("R"),
        "rbi": safe_int("RBI"),
        "walks": safe_int("BB"),
        "strikeouts": safe_int("SO"),
        "stolen_bases": safe_int("SB"),
        "caught_stealing": safe_int("CS"),
        "batting_average": safe_float("AVG"),
        "on_base_percentage": safe_float("OBP"),
        "slugging_percentage": safe_float("SLG"),
        "ops": safe_float("OPS"),
        "isolated_power": safe_float("ISO"),
        "babip": safe_float("BABIP"),
        "walk_rate": safe_float("BB%") / 100,
        "strikeout_rate": safe_float("K%") / 100,
        "bb_k_ratio": safe_float("BB/K"),
        "woba": safe_float("wOBA"),
        "wrc_plus": safe_float("wRC+"),
        "war": safe_float("WAR"),
        "off": safe_float("Off"),
        "def": safe_float("Def"),
        "base_running": safe_float("BsR"),
        "hard_hit_rate": safe_float("Hard%") / 100 if "Hard%" in player_stat_row else None,
        "barrel_rate": safe_float("Barrel%") / 100 if "Barrel%" in player_stat_row else None,
        "avg_exit_velocity": safe_float("EV") if "EV" in player_stat_row else None,
        "avg_launch_angle": safe_float("LA") if "LA" in player_stat_row else None,
        "team_abbrev": team if team != "- - -" else None
=======
        return None

def get_player_stats_for_year(fg_id: int, year_df) -> Optional[Dict[str, Any]]:
    row = year_df[year_df["IDfg"] == fg_id]
    if row.empty:
        return None
    r = row.iloc[0]
    pa = r.get("PA", 0) or 0
    if pa < 50:
        return None

    def f(key: str, d: float = 0.0) -> float:
        try:
            v = r.get(key, d)
            return float(v) if v not in ("", None) and str(v) != "nan" else d
        except Exception:
            return d

    def i(key: str, d: int = 0) -> int:
        try:
            v = r.get(key, d)
            return int(v) if v not in ("", None) and str(v) != "nan" else d
        except Exception:
            return d

    team = r.get("Team")
    return {
        "games": i("G"),
        "plate_appearances": i("PA"),
        "at_bats": i("AB"),
        "hits": i("H"),
        "singles": i("1B"),
        "doubles": i("2B"),
        "triples": i("3B"),
        "home_runs": i("HR"),
        "runs": i("R"),
        "rbi": i("RBI"),
        "walks": i("BB"),
        "strikeouts": i("SO"),
        "stolen_bases": i("SB"),
        "caught_stealing": i("CS"),
        "batting_average": f("AVG"),
        "on_base_percentage": f("OBP"),
        "slugging_percentage": f("SLG"),
        "ops": f("OPS"),
        "isolated_power": f("ISO"),
        "babip": f("BABIP"),
        "walk_rate": f("BB%") / 100.0,
        "strikeout_rate": f("K%") / 100.0,
        "bb_k_ratio": f("BB/K"),
        "woba": f("wOBA"),
        "wrc_plus": f("wRC+"),
        "war": f("WAR"),
        "off": f("Off"),
        "def": f("Def"),
        "base_running": f("BsR"),
        "hard_hit_rate": f("Hard%") / 100.0 if "Hard%" in r else None,
        "barrel_rate": f("Barrel%") / 100.0 if "Barrel%" in r else None,
        "avg_exit_velocity": f("EV") if "EV" in r else None,
        "avg_launch_angle": f("LA") if "LA" in r else None,
        "team_abbrev": team if team and team != "- - -" else None,
>>>>>>> e369c5d6
    }

def build_all_seasons(fg_id: int, yearly_cache: Dict[int, Any], start_year: int, current_season: int) -> Dict[str, Dict]:
    seasons: Dict[str, Dict] = {}
    for y in range(start_year, current_season + 1):
        df = yearly_cache.get(y)
        if df is None:
            continue
        stats = get_player_stats_for_year(fg_id, df)
        if stats:
            seasons[str(y)] = stats
    return seasons

<<<<<<< HEAD
def get_all_player_seasons(fangraphs_id: int, player_name: str, yearly_stats_cache: Dict[int, any]) -> Dict[str, Dict]:
    """Get stats for all seasons a player has played"""
    all_seasons = {}
    for year in range(start_year, current_season + 1):
        try:
            year_stats = yearly_stats_cache.get(year)
            if year_stats is None:
                continue
            stats = get_player_stats_for_year(fangraphs_id, year, year_stats)
            if stats:
                all_seasons[str(year)] = stats
        except Exception:
            continue
    return all_seasons
=======
def refresh_players(repo: PlayerRepository, start_year: int = 2015, current_season: int = 2024) -> int:
    yearly_cache: Dict[int, Any] = {}
    for y in range(start_year, current_season + 1):
        try:
            yearly_cache[y] = batting_stats(y, qual=0)
        except Exception:
            yearly_cache[y] = None
>>>>>>> e369c5d6

    current_df = yearly_cache.get(current_season)
    if current_df is None:
        return 0

<<<<<<< HEAD
# =========================
# MAIN UPLOAD FUNCTION
# =========================
def upload_all_players() -> None:
    """Upload all MLB players (including free agents) to Firestore"""
    db = firebase_service.db
    if not db:
        print("Firebase not configured")
        return

    print(f"{'='*60}")
    print("Pre-fetching batting stats for all years (this takes a moment)...")
    print(f"{'='*60}\n")

    yearly_stats_cache = {}
    for year in range(start_year, current_season + 1):
        print(f"Fetching {year} batting stats...")
        try:
            yearly_stats_cache[year] = batting_stats(year, qual=0)
            print(f"  ✓ Loaded {len(yearly_stats_cache[year])} players for {year}")
        except Exception as e:
            print(f"  ✗ Error loading {year}: {e}")

    print(f"\n{'='*60}")
    print(f"Cached stats for {len(yearly_stats_cache)} years")
    print(f"{'='*60}\n")

    # ✅ Fetch simplified IF/OF positions once for the current season
    player_positions = get_team_roster_positions(current_season)

    current_batting_stats = yearly_stats_cache.get(current_season)
    if current_batting_stats is None:
        print("Error: Could not load current season stats")
        return

    print(f"Total players in {current_season}: {len(current_batting_stats)}\n")
    all_players = []
    processed_count = 0

    for idx, row in current_batting_stats.iterrows():
        fangraphs_id = int(row["IDfg"])
        player_name = row["Name"]
        current_team = row["Team"]
        processed_count += 1
        print(f"\n[{processed_count}/{len(current_batting_stats)}] Processing {player_name} ({fangraphs_id})...")

        try:
            result_df = playerid_reverse_lookup([fangraphs_id], key_type="fangraphs")
            if result_df.empty:
                print("  Skipping - no MLBAM ID found")
                continue
            mlbam_id = result_df.iloc[0]["key_mlbam"]
            if str(mlbam_id) == "nan":
                print("  Skipping - invalid MLBAM ID")
                continue
            mlbam_id = int(mlbam_id)
        except Exception as e:
            print(f"  Skipping - error getting MLBAM ID: {e}")
            continue

        all_seasons = get_all_player_seasons(fangraphs_id, player_name, yearly_stats_cache)
        if not all_seasons:
            print("  Skipping - no meaningful stats (likely pitcher or < 50 PA)")
            continue

        team_abbrev = current_team if current_team != "- - -" else None
        most_recent_year = max(all_seasons.keys())
        overall_score = all_seasons[most_recent_year].get("wrc_plus", 0)

        player_data = {
            "mlbam_id": mlbam_id,
            "fangraphs_id": fangraphs_id,
            "name": player_name,
            "team_abbrev": team_abbrev,
            "overall_score": overall_score,
            "seasons": all_seasons,
            "position": player_positions.get(mlbam_id, "IF")  # add IF/OF position
        }

        all_players.append(player_data)
        print(f"  ✓ Added: {player_name} ({player_data['position']}) - wRC+: {overall_score}")

    print(f"\n{'='*60}")
    print(f"Uploading {len(all_players)} players to Firebase...")
    print(f"{'='*60}\n")

    for i, player in enumerate(all_players, 1):
        player_id = str(player["mlbam_id"])
        db.collection("players").document(player_id).set(player)
        print(f"[{i}/{len(all_players)}] Uploaded {player['name']} ({player['position']})")

    print(f"\n{'='*60}")
    print(f"✅ Successfully uploaded {len(all_players)} players!")
    print(f"{'='*60}")
=======
    players: List[Dict[str, Any]] = []
    for _, row in current_df.iterrows():
        try:
            fg_id = int(row["IDfg"])
        except Exception:
            continue
        # Resolve MLBAM via fangraphs lookup
        try:
            lookup = playerid_reverse_lookup([fg_id], key_type="fangraphs")
            if lookup.empty:
                continue
            mlbam = lookup.iloc[0]["key_mlbam"]
            if str(mlbam) == "nan":
                continue
            mlbam = int(mlbam)
        except Exception:
            continue

        seasons = build_all_seasons(fg_id, yearly_cache, start_year, current_season)
        if not seasons:
            continue

        latest_year = max(seasons.keys(), key=int)
        overall = seasons[latest_year].get("wrc_plus", 0.0)
        players.append({
            "mlbam_id": mlbam,
            "fangraphs_id": fg_id,
            "name": row.get("Name", "Unknown"),
            "team_abbrev": seasons[latest_year].get("team_abbrev"),
            "overall_score": overall,
            "seasons": seasons,
        })

    if players:
        repo.bulk_upsert_players(players)
    return len(players)
>>>>>>> e369c5d6


if __name__ == "__main__":
    raise SystemExit("Use a runner or scheduler to inject PlayerRepository.")<|MERGE_RESOLUTION|>--- conflicted
+++ resolved
@@ -1,78 +1,53 @@
-<<<<<<< HEAD
-import sys
-from pathlib import Path
-sys.path.append(str(Path(__file__).parent.parent))
-
-from typing import Optional, Dict
-from config.firebase import firebase_service  
-from pybaseball import playerid_reverse_lookup, batting_stats
-import requests
-
-current_season = 2024
-start_year = 2015  # Fetch stats from 2015 onwards
-
-=======
 from typing import Optional, Dict, List, Any
 from pybaseball import playerid_reverse_lookup, batting_stats
 from repositories.player_repository import PlayerRepository
->>>>>>> e369c5d6
-
-# =========================
-# GET SIMPLIFIED POSITIONS
-# =========================
-def get_team_roster_positions(year: int) -> Dict[int, str]:
+from repositories.roster_avg_repository import RosterRepository
+
+TEAM_IDS = [
+    109, 144, 110, 111, 112, 113, 114, 115, 145, 116,
+    117, 118, 108, 119, 146, 158, 142, 121, 147, 133,
+    143, 134, 135, 136, 137, 138, 139, 140, 141, 120,
+]
+
+INFIELD_POSITIONS = {"C", "1B", "2B", "3B", "SS", "DH", "TWP"}
+OUTFIELD_POSITIONS = {"LF", "CF", "RF"}
+
+
+def get_team_roster_positions(roster_repo: RosterRepository, year: int) -> Dict[int, str]:
     """
-    Fetches active MLB player positions for all 30 teams via the official MLB StatsAPI.
-    Returns a mapping of mlbam_id -> simplified position ('IF' or 'OF').
+    Fetch active MLB player positions via repository API calls and derive simplified positions.
+
+    Returns:
+        Dict mapping mlbam_id -> 'IF' or 'OF'
     """
-    team_ids = [
-        109, 144, 110, 111, 112, 113, 114, 115, 145, 116,
-        117, 118, 108, 119, 146, 158, 142, 121, 147, 133,
-        143, 134, 135, 136, 137, 138, 139, 140, 141, 120
-    ]
-    
-    player_positions = {}
+    positions: Dict[int, str] = {}
     print(f"Fetching active player positions from MLB StatsAPI for {year}...")
 
-    infield_positions = {"C", "1B", "2B", "3B", "SS", "DH", "TWP"}
-    outfield_positions = {"LF", "CF", "RF"}
-
-    for tid in team_ids:
-        try:
-            resp = requests.get(
-                f"https://statsapi.mlb.com/api/v1/teams/{tid}/roster/Active",
-                params={"season": year}
-            )
-            data = resp.json()
-            for p in data.get("roster", []):
-                person = p.get("person", {})
-                position_info = p.get("position", {})
-                mlbam_id = person.get("id")
-                pos_abbrev = position_info.get("abbreviation", None)
-                if mlbam_id and pos_abbrev:
-                    if pos_abbrev in infield_positions:
-                        simplified_pos = "IF"
-                    elif pos_abbrev in outfield_positions:
-                        simplified_pos = "OF"
-                    else:
-                        simplified_pos = "IF"
-                    player_positions[mlbam_id] = simplified_pos
-        except Exception as e:
-            print(f"  ✗ Error fetching team {tid}: {e}")
-            continue
-
-    print(f"✓ Retrieved {len(player_positions)} player positions.\n")
-    return player_positions
-
-
-# =========================
-# PLAYER + SEASON HELPERS
-# =========================
+    for tid in TEAM_IDS:
+        data = roster_repo.fetch_team_roster(tid, year)
+        if not data:
+            continue
+
+        for player in data.get("roster", []):
+            person = player.get("person", {})
+            position_info = player.get("position", {})
+            mlbam_id = person.get("id")
+            pos_abbrev = position_info.get("abbreviation")
+            if not (mlbam_id and pos_abbrev):
+                continue
+
+            if pos_abbrev in INFIELD_POSITIONS:
+                simplified = "IF"
+            elif pos_abbrev in OUTFIELD_POSITIONS:
+                simplified = "OF"
+            else:
+                simplified = "IF"
+            positions[mlbam_id] = simplified
+
+    print(f"✓ Retrieved {len(positions)} player positions.\n")
+    return positions
+
 def get_fangraphs_id(mlbam_id: int) -> Optional[int]:
-<<<<<<< HEAD
-    """Convert single MLBAM ID to FanGraphs ID"""
-=======
->>>>>>> e369c5d6
     try:
         df = playerid_reverse_lookup([mlbam_id], key_type="mlbam")
         if df.empty:
@@ -80,75 +55,8 @@
         v = df.iloc[0]["key_fangraphs"]
         return int(v) if str(v) != "nan" else None
     except Exception:
-<<<<<<< HEAD
-        pass
-    return None
-
-
-def get_player_stats_for_year(fangraphs_id: int, year: int, batting_stats_df) -> Optional[Dict]:
-    """Get player stats for a specific year with all available stats"""
-    player_stat = batting_stats_df[batting_stats_df["IDfg"] == fangraphs_id]
-    if player_stat.empty:
         return None
 
-    player_stat_row = player_stat.iloc[0]
-    plate_appearances = player_stat_row.get("PA", 0)
-    if plate_appearances < 50:
-        return None
-
-    team = player_stat_row["Team"]
-
-    def safe_float(key, default=0.0):
-        try:
-            val = player_stat_row.get(key, default)
-            return float(val) if val != "" and str(val) != "nan" else default
-        except:
-            return default
-
-    def safe_int(key, default=0):
-        try:
-            val = player_stat_row.get(key, default)
-            return int(val) if val != "" and str(val) != "nan" else default
-        except:
-            return default
-
-    return {
-        "games": safe_int("G"),
-        "plate_appearances": safe_int("PA"),
-        "at_bats": safe_int("AB"),
-        "hits": safe_int("H"),
-        "singles": safe_int("1B"),
-        "doubles": safe_int("2B"),
-        "triples": safe_int("3B"),
-        "home_runs": safe_int("HR"),
-        "runs": safe_int("R"),
-        "rbi": safe_int("RBI"),
-        "walks": safe_int("BB"),
-        "strikeouts": safe_int("SO"),
-        "stolen_bases": safe_int("SB"),
-        "caught_stealing": safe_int("CS"),
-        "batting_average": safe_float("AVG"),
-        "on_base_percentage": safe_float("OBP"),
-        "slugging_percentage": safe_float("SLG"),
-        "ops": safe_float("OPS"),
-        "isolated_power": safe_float("ISO"),
-        "babip": safe_float("BABIP"),
-        "walk_rate": safe_float("BB%") / 100,
-        "strikeout_rate": safe_float("K%") / 100,
-        "bb_k_ratio": safe_float("BB/K"),
-        "woba": safe_float("wOBA"),
-        "wrc_plus": safe_float("wRC+"),
-        "war": safe_float("WAR"),
-        "off": safe_float("Off"),
-        "def": safe_float("Def"),
-        "base_running": safe_float("BsR"),
-        "hard_hit_rate": safe_float("Hard%") / 100 if "Hard%" in player_stat_row else None,
-        "barrel_rate": safe_float("Barrel%") / 100 if "Barrel%" in player_stat_row else None,
-        "avg_exit_velocity": safe_float("EV") if "EV" in player_stat_row else None,
-        "avg_launch_angle": safe_float("LA") if "LA" in player_stat_row else None,
-        "team_abbrev": team if team != "- - -" else None
-=======
-        return None
 
 def get_player_stats_for_year(fg_id: int, year_df) -> Optional[Dict[str, Any]]:
     row = year_df[year_df["IDfg"] == fg_id]
@@ -209,10 +117,11 @@
         "avg_exit_velocity": f("EV") if "EV" in r else None,
         "avg_launch_angle": f("LA") if "LA" in r else None,
         "team_abbrev": team if team and team != "- - -" else None,
->>>>>>> e369c5d6
     }
 
-def build_all_seasons(fg_id: int, yearly_cache: Dict[int, Any], start_year: int, current_season: int) -> Dict[str, Dict]:
+
+def build_all_seasons(fg_id: int, yearly_cache: Dict[int, Any],
+                      start_year: int, current_season: int) -> Dict[str, Dict]:
     seasons: Dict[str, Dict] = {}
     for y in range(start_year, current_season + 1):
         df = yearly_cache.get(y)
@@ -223,138 +132,40 @@
             seasons[str(y)] = stats
     return seasons
 
-<<<<<<< HEAD
-def get_all_player_seasons(fangraphs_id: int, player_name: str, yearly_stats_cache: Dict[int, any]) -> Dict[str, Dict]:
-    """Get stats for all seasons a player has played"""
-    all_seasons = {}
-    for year in range(start_year, current_season + 1):
-        try:
-            year_stats = yearly_stats_cache.get(year)
-            if year_stats is None:
-                continue
-            stats = get_player_stats_for_year(fangraphs_id, year, year_stats)
-            if stats:
-                all_seasons[str(year)] = stats
-        except Exception:
-            continue
-    return all_seasons
-=======
-def refresh_players(repo: PlayerRepository, start_year: int = 2015, current_season: int = 2024) -> int:
+
+# ======================================
+# MAIN REFRESH FUNCTION (UPDATED)
+# ======================================
+def refresh_players(
+    player_repo: PlayerRepository,
+    roster_repo: RosterRepository,
+    start_year: int = 2015,
+    current_season: int = 2024,
+) -> int:
     yearly_cache: Dict[int, Any] = {}
+
+    # Preload all batting stats for each season
     for y in range(start_year, current_season + 1):
         try:
             yearly_cache[y] = batting_stats(y, qual=0)
         except Exception:
             yearly_cache[y] = None
->>>>>>> e369c5d6
 
     current_df = yearly_cache.get(current_season)
     if current_df is None:
         return 0
 
-<<<<<<< HEAD
-# =========================
-# MAIN UPLOAD FUNCTION
-# =========================
-def upload_all_players() -> None:
-    """Upload all MLB players (including free agents) to Firestore"""
-    db = firebase_service.db
-    if not db:
-        print("Firebase not configured")
-        return
-
-    print(f"{'='*60}")
-    print("Pre-fetching batting stats for all years (this takes a moment)...")
-    print(f"{'='*60}\n")
-
-    yearly_stats_cache = {}
-    for year in range(start_year, current_season + 1):
-        print(f"Fetching {year} batting stats...")
-        try:
-            yearly_stats_cache[year] = batting_stats(year, qual=0)
-            print(f"  ✓ Loaded {len(yearly_stats_cache[year])} players for {year}")
-        except Exception as e:
-            print(f"  ✗ Error loading {year}: {e}")
-
-    print(f"\n{'='*60}")
-    print(f"Cached stats for {len(yearly_stats_cache)} years")
-    print(f"{'='*60}\n")
-
-    # ✅ Fetch simplified IF/OF positions once for the current season
-    player_positions = get_team_roster_positions(current_season)
-
-    current_batting_stats = yearly_stats_cache.get(current_season)
-    if current_batting_stats is None:
-        print("Error: Could not load current season stats")
-        return
-
-    print(f"Total players in {current_season}: {len(current_batting_stats)}\n")
-    all_players = []
-    processed_count = 0
-
-    for idx, row in current_batting_stats.iterrows():
-        fangraphs_id = int(row["IDfg"])
-        player_name = row["Name"]
-        current_team = row["Team"]
-        processed_count += 1
-        print(f"\n[{processed_count}/{len(current_batting_stats)}] Processing {player_name} ({fangraphs_id})...")
-
-        try:
-            result_df = playerid_reverse_lookup([fangraphs_id], key_type="fangraphs")
-            if result_df.empty:
-                print("  Skipping - no MLBAM ID found")
-                continue
-            mlbam_id = result_df.iloc[0]["key_mlbam"]
-            if str(mlbam_id) == "nan":
-                print("  Skipping - invalid MLBAM ID")
-                continue
-            mlbam_id = int(mlbam_id)
-        except Exception as e:
-            print(f"  Skipping - error getting MLBAM ID: {e}")
-            continue
-
-        all_seasons = get_all_player_seasons(fangraphs_id, player_name, yearly_stats_cache)
-        if not all_seasons:
-            print("  Skipping - no meaningful stats (likely pitcher or < 50 PA)")
-            continue
-
-        team_abbrev = current_team if current_team != "- - -" else None
-        most_recent_year = max(all_seasons.keys())
-        overall_score = all_seasons[most_recent_year].get("wrc_plus", 0)
-
-        player_data = {
-            "mlbam_id": mlbam_id,
-            "fangraphs_id": fangraphs_id,
-            "name": player_name,
-            "team_abbrev": team_abbrev,
-            "overall_score": overall_score,
-            "seasons": all_seasons,
-            "position": player_positions.get(mlbam_id, "IF")  # add IF/OF position
-        }
-
-        all_players.append(player_data)
-        print(f"  ✓ Added: {player_name} ({player_data['position']}) - wRC+: {overall_score}")
-
-    print(f"\n{'='*60}")
-    print(f"Uploading {len(all_players)} players to Firebase...")
-    print(f"{'='*60}\n")
-
-    for i, player in enumerate(all_players, 1):
-        player_id = str(player["mlbam_id"])
-        db.collection("players").document(player_id).set(player)
-        print(f"[{i}/{len(all_players)}] Uploaded {player['name']} ({player['position']})")
-
-    print(f"\n{'='*60}")
-    print(f"✅ Successfully uploaded {len(all_players)} players!")
-    print(f"{'='*60}")
-=======
+    # ✅ Fetch simplified IF/OF positions once via repository
+    player_positions = get_team_roster_positions(roster_repo, current_season)
+
     players: List[Dict[str, Any]] = []
     for _, row in current_df.iterrows():
         try:
             fg_id = int(row["IDfg"])
         except Exception:
             continue
-        # Resolve MLBAM via fangraphs lookup
+
+        # Resolve MLBAM ID
         try:
             lookup = playerid_reverse_lookup([fg_id], key_type="fangraphs")
             if lookup.empty:
@@ -372,6 +183,7 @@
 
         latest_year = max(seasons.keys(), key=int)
         overall = seasons[latest_year].get("wrc_plus", 0.0)
+
         players.append({
             "mlbam_id": mlbam,
             "fangraphs_id": fg_id,
@@ -379,12 +191,12 @@
             "team_abbrev": seasons[latest_year].get("team_abbrev"),
             "overall_score": overall,
             "seasons": seasons,
+            "position": player_positions.get(mlbam, "IF"),  # ✅ add IF/OF position
         })
 
     if players:
-        repo.bulk_upsert_players(players)
+        player_repo.bulk_upsert_players(players)
     return len(players)
->>>>>>> e369c5d6
 
 
 if __name__ == "__main__":
