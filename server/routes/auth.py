--- conflicted
+++ resolved
@@ -31,32 +31,7 @@
     Raises:
         fastapi.HTTPException: Propagates HTTP exceptions from the authentication service (4xx responses also increment rate-limit counters).
     """
-<<<<<<< HEAD
-    # Get client IP for rate limiting
-    client_ip = await get_client_ip(request)
-    
-    # Check rate limit BEFORE attempting signup (prevent DoS)
-    await rate_limiter.check_rate_limit(f"signup:{client_ip}")
-    
-    try:
-        # Attempt signup
-        result = await auth_service.signup(signup_data)
-        
-        # Signup succeeded - reset failed attempt counter
-        await rate_limiter.reset_attempts(f"signup:{client_ip}")
-        
-        return result
-        
-    except HTTPException as e:
-        # Signup failed with client error - record the failed attempt
-        if 400 <= e.status_code < 500:
-            await rate_limiter.record_failed_attempt(f"signup:{client_ip}")
-        
-        # Re-raise the exception
-        raise
-=======
     return await auth_service.signup(signup_data)
->>>>>>> 846a89e5
 
 @router.post("/login", response_model=LoginResponse)
 async def login(
