--- conflicted
+++ resolved
@@ -1,11 +1,5 @@
 from abc import ABC, abstractmethod
-<<<<<<< HEAD
 from typing import Dict, List, Any
-from models.players import PlayerAvgStats
-=======
-from typing import Dict, Optional, List
-from entities.players import PlayerAvgStats
->>>>>>> e369c5d6
 
 class RosterRepository(ABC):
     @abstractmethod
